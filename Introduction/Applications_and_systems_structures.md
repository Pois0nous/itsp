--- conflicted
+++ resolved
@@ -124,15 +124,9 @@
 
 In many cases, information extraction can also be implemented as a
 signal processing task, where we use prior knowledge of the signal to
-<<<<<<< HEAD
 device our algorithm. For example, for estimating the [fundamental
 frequency](content:f0) (pitch) of a speech signal, we can
 readily use our knowledge to device efficient algorithms. Such
-=======
-devise our algorithm. For example, for estimating the [fundamental
-frequency](Fundamental_frequency_F0_) (pitch) of a speech signal, we can
-readily use our knowledge to devise efficient algorithms. Such
->>>>>>> 65f9628c
 algorithms are usually an order of magnitude simpler than machine
 learning methods, but if the task is complicated, then the accuracy of the
 output is reduced correspondingly.
