# Applications and systems structures

## Applications

Speech processing is used in, for example;

-   Telecommunication  
    -   Phones and mobile phones
    -   Teleconferencing systems
    -   Voice-over-IP, like
        [Skype](https://en.wikipedia.org/wiki/Skype), [Google
        Hangouts](https://en.wikipedia.org/wiki/Google_Hangouts),
        [Facetime](https://en.wikipedia.org/wiki/FaceTime),
        [Zoom](https://en.wikipedia.org/wiki/Zoom_Video_Communications)
    -   Podcasts, digital radio and TV
    -   Virtual reality and gaming applications
-   Speech operated virtual assistants, like
    [Siri](https://en.wikipedia.org/wiki/Siri),
    [Alexa](https://en.wikipedia.org/wiki/Amazon_Alexa), [Google
    Assistant](https://en.wikipedia.org/wiki/Google_Assistant),
    [Mycroft](https://en.wikipedia.org/wiki/Mycroft_(software)),
    [Cortana](https://en.wikipedia.org/wiki/Cortana_%28software%29) etc.
    -   Also speech interfaces of robots
-   Navigators with speech feedback, like
    [TomTom](https://en.wikipedia.org/wiki/TomTom) and
    [Garmin](https://en.wikipedia.org/wiki/Garmin)
-   Automated telephone services (like the helpdesk of an airline)
-   Automated transcription
    -   Youtube subtitles
    -   Recorded notes from doctors
-   Microphones and microphone systems
    -   Headsets, with or without noise attenuation, with or without
        active noise cancelling
    -   Stage microphones (related to audio processing)
-   Studio recording systems (related to audio processing)  
    -   [Autotune](https://en.wikipedia.org/wiki/Auto-Tune)
    -   Noise attenuation/reduction
-   Dubbing movies e.g. for translation of audio
    -   Also on-line translation
-   Speech synthesis services
    -   Automated e-book readers
    -   User-interfaces for the blind and the handicapped
-   Less common applications  
    -   Access control and fraud detection with speaker identification
        and verification
    -   Anonymization and obfuscation (e.g. witness protection) of
        speech signals
    -   Speech synthesizers for disabled people (e.g. Stephen Hawking)
    -   Medical analysis of speech signals (e.g.
        [Alzheimer](https://en.wikipedia.org/wiki/Alzheimer%27s_disease)
        detection)

![app1](attachments/165138615.jpeg)
![app2](attachments/165138616.png)
![app4](attachments/165138617.png)
![app3](attachments/165138618.png)
![app3](attachments/165138684.png)


Such applications can be categorized according to functionality, roughly
as:

-   Transmission and storage of speech
    -   Enable communication with a far-away person
-   Speech operated user-interfaces
    -   Enable spoken interaction with a machine
-   Information extraction from a speech signal
    -   Like automated transcription to generate subtitles for movies
-   Speech synthesis, i.e. automated generation of speech
-   "Improvement" of a speech signal, such as  
    -   Such as noise reduction, translation

Note that these categories are in many senses overlapping; for example,
noise reduction can be a part of any speech processing system and
information extraction is practically a mandatory part of speech
operated user-interfaces.


## Systems structures

### Transmission and storage

The objective of speech transmission systems is to compress the signal
to as few bits as possible, while keeping the sound quality at the
output as good as possible. This requires that the degradations that we
introduce are chosen such that their perceptual influence is as small as
possible. In other words, we would not like the listener to notice (or
to notice as little as possible) that the signal has been degraded. In
the illustration on the right, at the encoder on the sender side, we
therefore have a model of perceptual importance, which determines how
the signal is quantized. The quantized signal is then compressed to as
few bits as possible. For such compression, we use statistical
information about speech signals.

The decoder at the receiving side, reverses the steps by decompression
and dequantization.

Pre-processing operations would typically include noise attenuation and
voice activity detection (see below).

![struct1](attachments/165138696.png)

  

### Information extraction

We can extract many types of information from a speech signal, like
[text content](content:asr) and [speaker
identity](content:sid). Many such forms of
information can be categorized by *labels*, that is, we give a label to
a particular speech signal. That label can be, for example, the word which
was pronounced or the speaker identity. Alternatively, such extracted
information can be continuous-valued, such as the age of the speaker or
mood (how glad/angry are you?), but we can treat both types of
information as labels.

Such information extraction methods are today predominantly machine
learning methods. A typical configuration is illustrated on the right,
where the systems is trained off-line with a database of speech and
corresponding labels. Once the system has been trained, it "knows" how
to derive labels from speech input, such that in the actual use
(application) of the model, it can classify input speech to give an
estimate of the label.

In many cases, information extraction can also be implemented as a
signal processing task, where we use prior knowledge of the signal to
device our algorithm. For example, for estimating the [fundamental
frequency](content:f0) (pitch) of a speech signal, we can
readily use our knowledge to device efficient algorithms. Such
algorithms are usually an order of magnitude simpler than machine
learning methods, but if the task is complicated, then the accuracy of the
output is reduced correspondingly.

![struct2](attachments/165138741.png)

## Speech synthesis

When we want to make a computer speak, we need a speech synthesiser,
which takes text as input and outputs speech. It is thus the reverse of
the information extraction -task, in that the roles of speech and labels
(text) have been switched (see figure on the right). As in information
extraction, also here we can also use simpler methods when applicable.
The classical method is concatenative synthesis, where segments of
speech, from a database, are fused together to form continuous
sentences. Such methods are common for example in public announcement
systems (e.g. train stations), where the range of possible announcements
is known in advance.

![struct3](attachments/165139247.png)


## User-interfaces

User interfaces can employ speech to accept speech commands and/or
respond with speech. For example,

-   A car navigator can give instructions with speech, while accepting
    commands only through the touch (tactile) interface.
-   An automatic door can accept speech commands ("Door, open") but give
    no audible feedback.
-   Fully speech operated interfaces, like smart speakers, both accept
    speech commands and give spoken feedback.

The unidirectional systems with only speech recognition or only speech
generation are thus subsets of "full" speech operated systems. The stack
of modules of such a complete speech operated system is illustrated on
the right. Here the acoustic front-end (can) contain such pre-processing
methods described in the following section. Natural language
understanding assigns meaning to a sequence of words, dialogue
management maps that to a specific action, implemented by the
actuator(s), and natural language generation refers to the generation of
an answer, in text form.

![struct4](attachments/165139542.png)

## Processing and preprocessing

<<<<<<< HEAD
Irrespective of application, most systems which operate with speech
signals suffer from similar types of problems;
=======
Irrespective of the application, most systems that operate with speech
signals suffer from similar types of problems:
>>>>>>> e32de435

-   The main application is expensive to run, so it would be useful to
    have a pre-processing unit which detects when it makes sense to
    trigger the main application. For example, when nobody is speaking,
    it does not make sense to run a speech recognizer.
-   Devices are used in real-world environments, where background noises
    and room echo are common. It would therefore be useful to clean up
    the signal prior to feeding to the main application.

Such functions typically constitute the acoustic front-end.

### Voice activity detection

When there is no speech, most speech processing operations are
meaningless. [Voice activity detection](content:vad)
refers to the classification of signal segments according to whether
they contain speech or not.

### Keyword spotting or Wake-word detection

In most practical situations where voice operated devices are present,
we want to be able to talk with people and not only the device. In other
words, we need to know when the user is speaking to the device and when
not. The device then doesn't have to try make sense of speech which is
directed to someone else. Wake-word detection (or spotting) refers to a
process which is just waiting for a specific word, which triggers the
main application. For example, smart speakers of the Amazon Alexa brand
wait for the user to say the wake-word "Alexa", and only after
identifying that word, it starts the main process.

### Speech enhancement

We can try to remove the detrimental effect of background noises and
room echoes with speech enhancement methods. Imagine for example how
difficult it is to understand someone on the phone, when the remote
speaker is standing on a busy street loud cars driving by. With noise
attenuation we can reduce such noises to make speech more pleasant to
listen at the receiving end. Also any other processing becomes simpler
if the speech signal is more clean. Thus a voice user-interface can
feature noise attenuation as pre-processing. Note however that also
other processes such as voice activity detection and wake-word detection
become easier on the clean signal (see alternative 1 in the figure on
the right). However, since noise attenuation can be a computationally
expensive process, it might be better to apply when we already know that
the signal is a speech command (see alternative 2 in the figure on the
right), though this will reduce the accuracy of voice activity and
wake-word detection.

### Other signal processing

Speech signals can be processed further by an array of different
algorithms as desired. For example:

-   Signals can be modified for artistic purposes with tools such as
    auto-tune, where the pitch of a singing voice is modified to match a
    desired pitch.
-   Speech signals can be translated to some other language.
-   The identity of a speaker can be hidden (or spoofed) for security
    purposes like witness-protection, or for illegal activities like
    fraud.

 
![struct5](attachments/165139583.png)<|MERGE_RESOLUTION|>--- conflicted
+++ resolved
@@ -175,13 +175,8 @@
 
 ## Processing and preprocessing
 
-<<<<<<< HEAD
-Irrespective of application, most systems which operate with speech
-signals suffer from similar types of problems;
-=======
 Irrespective of the application, most systems that operate with speech
 signals suffer from similar types of problems:
->>>>>>> e32de435
 
 -   The main application is expensive to run, so it would be useful to
     have a pre-processing unit which detects when it makes sense to
